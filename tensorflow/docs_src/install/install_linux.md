--- conflicted
+++ resolved
@@ -495,8 +495,9 @@
 
 *  [Machine Learning Crash Course](https://developers.google.com/machine-learning/crash-course)
 *  @{$get_started/eager}
-<<<<<<< HEAD
-
+
+If you are experienced with machine learning but new to TensorFlow, see
+@{$get_started/eager}.
 
 <a name="NVIDIARequirements"></a>
 ## TensorFlow GPU support
@@ -572,86 +573,6 @@
   <code class="devsite-terminal">sudo apt-mark unhold libcudnn7 libcudnn7-dev</code>
 </pre>
 
-=======
-
-If you are experienced with machine learning but new to TensorFlow, see
-@{$get_started/eager}.
-
-<a name="NVIDIARequirements"></a>
-## TensorFlow GPU support
-
-To install TensorFlow with GPU support, configure the following NVIDIA® software
-on your system:
-
-* [CUDA Toolkit 9.0](http://nvidia.com/cuda). For details, see
-  [NVIDIA's documentation](http://docs.nvidia.com/cuda/cuda-installation-guide-linux/).
-  Append the relevant CUDA pathnames to the `LD_LIBRARY_PATH` environmental
-  variable as described in the NVIDIA documentation.
-* [cuDNN SDK v7](http://developer.nvidia.com/cudnn). For details, see
-  [NVIDIA's documentation](http://docs.nvidia.com/deeplearning/sdk/cudnn-install/).
-  Create the `CUDA_HOME` environment variable as described in the NVIDIA
-  documentation.
-* A GPU card with CUDA Compute Capability 3.0 or higher for building TensorFlow
-  from source. To use the TensorFlow binaries, version 3.5 or higher is required.
-  See the [NVIDIA documentation](https://developer.nvidia.com/cuda-gpus) for a
-  list of supported GPU cards.
-* [GPU drivers](http://nvidia.com/driver) that support your version of the CUDA
-  Toolkit.
-* The `libcupti-dev` library is the NVIDIA CUDA Profile Tools Interface. This
-  library provides advanced profiling support. To install this library,
-  use the following command for CUDA Toolkit >= 8.0:
-
-<pre class="prettyprint lang-bsh">
-  <code class="devsite-terminal">sudo apt-get install cuda-command-line-tools</code>
-</pre>
-
-Add this path to the `LD_LIBRARY_PATH` environmental variable:
-
-<pre class="prettyprint lang-bsh">
-  <code class="devsite-terminal">export LD_LIBRARY_PATH=${LD_LIBRARY_PATH:+${LD_LIBRARY_PATH}:}/usr/local/cuda/extras/CUPTI/lib64</code>
-</pre>
-
-For CUDA Toolkit <= 7.5 use:
-
-<pre class="prettyprint lang-bsh">
-  <code class="devsite-terminal">sudo apt-get install libcupti-dev</code>
-</pre>
-
-* *OPTIONAL*:  For optimized performance during inference, install
-  *NVIDIA&nbsp;TensorRT&nbsp;3.0*. To install the minimal amount of TensorRT
-  runtime components required to use with the pre-built `tensorflow-gpu` package:
-
-<pre class="prettyprint lang-bsh">
-  <code class="devsite-terminal">wget https://developer.download.nvidia.com/compute/machine-learning/repos/ubuntu1404/x86_64/nvinfer-runtime-trt-repo-ubuntu1404-3.0.4-ga-cuda9.0_1.0-1_amd64.deb</code>
-  <code class="devsite-terminal">sudo dpkg -i nvinfer-runtime-trt-repo-ubuntu1404-3.0.4-ga-cuda9.0_1.0-1_amd64.deb</code>
-  <code class="devsite-terminal">sudo apt-get update</code>
-  <code class="devsite-terminal">sudo apt-get install -y --allow-downgrades libnvinfer-dev libcudnn7-dev=7.0.5.15-1+cuda9.0 libcudnn7=7.0.5.15-1+cuda9.0</code>
-</pre>
-
-Note: For compatibility with the pre-built `tensorflow-gpu` package, use the
-Ubuntu *14.04* package of TensorRT (shown above). Use this even when installing
-on an Ubuntu 16.04 system.
-
-To build the TensorFlow-TensorRT integration module from source instead of using
-the pre-built binaries, see the
-[module documentation](https://github.com/tensorflow/tensorflow/tree/master/tensorflow/contrib/tensorrt#using-tensorrt-in-tensorflow).
-For detailed TensorRT installation instructions, see
-[NVIDIA's TensorRT documentation](http://docs.nvidia.com/deeplearning/sdk/tensorrt-install-guide/index.html).
-
-To avoid cuDNN version conflicts during later system upgrades, hold the cuDNN
-version at 7.0.5:
-
-<pre class="prettyprint lang-bsh">
-  <code class="devsite-terminal">sudo apt-mark hold libcudnn7 libcudnn7-dev</code>
-</pre>
-
-To allow upgrades, remove the this hold:
-
-<pre class="prettyprint lang-bsh">
-  <code class="devsite-terminal">sudo apt-mark unhold libcudnn7 libcudnn7-dev</code>
-</pre>
-
->>>>>>> 5e1448f6
 If you have an earlier version of the preceding packages, upgrade to the
 specified versions. If upgrading is not possible, you can still run TensorFlow
 with GPU support by @{$install_sources}.
