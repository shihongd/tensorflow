--- conflicted
+++ resolved
@@ -1452,13 +1452,8 @@
     """
 
     with ops.name_scope("initial_state"):
-<<<<<<< HEAD
-      initial_state = structure_lib.normalize_tensors(initial_state)
-    state_structure = type_spec.type_spec_from_value(initial_state)
-=======
       initial_state = structure.normalize_element(initial_state)
     state_structure = structure.type_spec_from_value(initial_state)
->>>>>>> 6c553ffc
 
     # Iteratively rerun the reduce function until reaching a fixed point on
     # `state_structure`.
@@ -2337,15 +2332,9 @@
 
   def __init__(self, element):
     """See `Dataset.from_tensors()` for details."""
-<<<<<<< HEAD
-    tensors = structure_lib.normalize_tensors(tensors)
-    self._structure = type_spec.type_spec_from_value(tensors)
-    self._tensors = self._structure._to_tensor_list(tensors)  # pylint: disable=protected-access
-=======
     element = structure.normalize_element(element)
     self._structure = structure.type_spec_from_value(element)
     self._tensors = structure.to_tensor_list(self._structure, element)
->>>>>>> 6c553ffc
 
     variant_tensor = gen_dataset_ops.tensor_dataset(
         self._tensors,
@@ -2362,22 +2351,11 @@
 
   def __init__(self, element):
     """See `Dataset.from_tensor_slices()` for details."""
-<<<<<<< HEAD
-    with ops.name_scope("tensors"):
-      tensors = structure_lib.normalize_tensors(tensors)
-
-    batched_structure = type_spec.type_spec_from_value(tensors)
-    # pylint: disable=protected-access
-    self._tensors = batched_structure._to_batched_tensor_list(tensors)
-    self._structure = batched_structure._unbatch()
-    # pylint: enable=protected-access
-=======
     element = structure.normalize_element(element)
     batched_spec = structure.type_spec_from_value(element)
     self._tensors = structure.to_batched_tensor_list(batched_spec, element)
     self._structure = nest.map_structure(
         lambda component_spec: component_spec._unbatch(), batched_spec)  # pylint: disable=protected-access
->>>>>>> 6c553ffc
 
     batch_dim = tensor_shape.Dimension(tensor_shape.dimension_value(
         self._tensors[0].get_shape()[0]))
@@ -2479,35 +2457,6 @@
   return dataset._variant_tensor  # pylint: disable=protected-access
 
 
-<<<<<<< HEAD
-# TODO(b/133606651) Rename this class to DatasetSpec
-@tf_export("data.experimental.DatasetStructure")
-class DatasetStructure(type_spec.TypeSpec):
-  """Type specification for `tf.data.Dataset`."""
-
-  __slots__ = ["_element_structure"]
-
-  def __init__(self, element_spec):
-    self._element_structure = element_spec
-
-  @property
-  def value_type(self):
-    return _VariantDataset
-
-  def _serialize(self):
-    return (self._element_structure,)
-
-  @property
-  def _component_specs(self):
-    return tensor_spec.TensorSpec([], dtypes.variant)
-
-  def _to_components(self, value):
-    return value._variant_tensor  # pylint: disable=protected-access
-
-  def _from_components(self, components):
-    # pylint: disable=protected-access
-    return _VariantDataset(components, self._element_structure)
-=======
 @tf_export(
     "data.DatasetSpec",
     v1=["data.DatasetSpec", "data.experimental.DatasetStructure"])
@@ -2560,7 +2509,6 @@
     if self._dataset_shape.ndims == 0:
       raise ValueError("Unbatching a dataset is only supported for rank >= 1")
     return DatasetSpec(self._element_spec, self._dataset_shape[1:])
->>>>>>> 6c553ffc
 
   def _to_batched_tensor_list(self, value):
     if self._dataset_shape.ndims == 0:
@@ -2576,15 +2524,6 @@
   def _to_legacy_output_classes(self):
     return self
 
-<<<<<<< HEAD
-
-# TODO(b/133606651) Delete this registration when CompositeTensor is updated
-# to define a _type_spec field (since registration will be automatic).
-type_spec.register_type_spec_from_value_converter(
-    DatasetV2, DatasetStructure.from_value, allow_subclass=True)
-
-=======
->>>>>>> 6c553ffc
 
 class StructuredFunctionWrapper(object):
   """A function wrapper that supports structured arguments and return values."""
@@ -2707,11 +2646,7 @@
         ret = tuple(ret)
 
       try:
-<<<<<<< HEAD
-        self._output_structure = type_spec.type_spec_from_value(ret)
-=======
         self._output_structure = structure.type_spec_from_value(ret)
->>>>>>> 6c553ffc
       except (ValueError, TypeError):
         raise TypeError("Unsupported return value from function passed to "
                         "%s: %s." % (transformation_name, ret))
@@ -2746,12 +2681,8 @@
 
       # Note: _wrapper_helper will apply autograph based on context.
       @eager_function.defun_with_attributes(
-<<<<<<< HEAD
-          input_signature=self._input_structure._flat_tensor_specs,
-=======
           input_signature=structure.get_flat_tensor_specs(
               self._input_structure),
->>>>>>> 6c553ffc
           autograph=False,
           attributes=defun_kwargs)
       def wrapper_fn(*args):  # pylint: disable=missing-docstring
@@ -2824,11 +2755,7 @@
     """
     self._init_args = init_args
 
-<<<<<<< HEAD
-    self._init_structure = type_spec.type_spec_from_value(init_args)
-=======
     self._init_structure = structure.type_spec_from_value(init_args)
->>>>>>> 6c553ffc
 
     self._init_func = StructuredFunctionWrapper(
         init_func,
