--- conflicted
+++ resolved
@@ -148,17 +148,8 @@
     m, n, k = (3, 3, 4)  # Matrix dimensions
     for precision in data_types:
       for approximate in (False, True):
-        # Gelu exact (approximate=False) is not supported with bfloat16
-        # precision since no support for Erf with bfloat16 data type.
-<<<<<<< HEAD
-        if precision == 'bfloat16':
+        if precision == dtypes.bfloat16:
           if not is_bf16_supported:
-=======
-        # TODO(intel-tf): Enable gelu exact with bfloat16, when Erf op is
-        # supported with bfloat16.
-        if precision == dtypes.bfloat16:
-          if not (approximate and is_bf16_supported):
->>>>>>> da0d65cd
             continue
 
         # TODO(kaixih@nvidia): Enable gelu exact when Erf op is supported with
