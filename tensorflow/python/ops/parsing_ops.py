--- conflicted
+++ resolved
@@ -1169,13 +1169,8 @@
 
 
 # Swap `name` and `na_value` for backward compatibility.
-<<<<<<< HEAD
-def decode_csv(records, record_defaults, field_delim=',',
-               use_quote_delim=True, name=None, na_value=''):
-=======
 def decode_csv(records, record_defaults, field_delim=",",
                use_quote_delim=True, name=None, na_value=""):
->>>>>>> ac2e086d
   # pylint: disable=protected-access
   """Convert CSV records to tensors. Each column maps to one tensor.
 
@@ -1187,12 +1182,8 @@
     records: A `Tensor` of type `string`.
       Each string is a record/row in the csv and all records should have
       the same format.
-<<<<<<< HEAD
-    record_defaults: A list of `Tensor` objects with types from: `float32`, `int32`, `int64`, `string`.
-=======
     record_defaults: A list of `Tensor` objects with specific types.
       Acceptable types are `float32`, `int32`, `int64`, `string`.
->>>>>>> ac2e086d
       One tensor per column of the input record, with either a
       scalar default value for that column or empty if the column is required.
     field_delim: An optional `string`. Defaults to `","`.
