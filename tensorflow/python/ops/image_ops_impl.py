# Copyright 2015 The TensorFlow Authors. All Rights Reserved.
#
# Licensed under the Apache License, Version 2.0 (the "License");
# you may not use this file except in compliance with the License.
# You may obtain a copy of the License at
#
#     http://www.apache.org/licenses/LICENSE-2.0
#
# Unless required by applicable law or agreed to in writing, software
# distributed under the License is distributed on an "AS IS" BASIS,
# WITHOUT WARRANTIES OR CONDITIONS OF ANY KIND, either express or implied.
# See the License for the specific language governing permissions and
# limitations under the License.
# ==============================================================================
"""Implementation of image ops."""

from __future__ import absolute_import
from __future__ import division
from __future__ import print_function

from tensorflow.python.framework import constant_op
from tensorflow.python.framework import dtypes
from tensorflow.python.framework import ops
from tensorflow.python.framework import tensor_shape
from tensorflow.python.framework import tensor_util
from tensorflow.python.ops import array_ops
from tensorflow.python.ops import check_ops
from tensorflow.python.ops import control_flow_ops
from tensorflow.python.ops import gen_image_ops
from tensorflow.python.ops import gen_nn_ops
from tensorflow.python.ops import math_ops
from tensorflow.python.ops import random_ops
from tensorflow.python.ops import string_ops
from tensorflow.python.ops import variables
from tensorflow.python.util.tf_export import tf_export

ops.NotDifferentiable('RandomCrop')
# TODO(b/31222613): This op may be differentiable, and there may be
# latent bugs here.
ops.NotDifferentiable('RGBToHSV')
# TODO(b/31222613): This op may be differentiable, and there may be
# latent bugs here.
ops.NotDifferentiable('HSVToRGB')
ops.NotDifferentiable('DrawBoundingBoxes')
ops.NotDifferentiable('SampleDistortedBoundingBox')
ops.NotDifferentiable('SampleDistortedBoundingBoxV2')
# TODO(bsteiner): Implement the gradient function for extract_glimpse
# TODO(b/31222613): This op may be differentiable, and there may be
# latent bugs here.
ops.NotDifferentiable('ExtractGlimpse')
ops.NotDifferentiable('NonMaxSuppression')
ops.NotDifferentiable('NonMaxSuppressionV2')


def _assert(cond, ex_type, msg):
  """A polymorphic assert, works with tensors and boolean expressions.

  If `cond` is not a tensor, behave like an ordinary assert statement, except
  that a empty list is returned. If `cond` is a tensor, return a list
  containing a single TensorFlow assert op.

  Args:
    cond: Something evaluates to a boolean value. May be a tensor.
    ex_type: The exception class to use.
    msg: The error message.

  Returns:
    A list, containing at most one assert op.
  """
  if _is_tensor(cond):
    return [control_flow_ops.Assert(cond, [msg])]
  else:
    if not cond:
      raise ex_type(msg)
    else:
      return []


def _is_tensor(x):
  """Returns `True` if `x` is a symbolic tensor-like object.

  Args:
    x: A python object to check.

  Returns:
    `True` if `x` is a `tf.Tensor` or `tf.Variable`, otherwise `False`.
  """
  return isinstance(x, (ops.Tensor, variables.Variable))


def _ImageDimensions(image, rank):
  """Returns the dimensions of an image tensor.

  Args:
    image: A rank-D Tensor. For 3-D  of shape: `[height, width, channels]`.
    rank: The expected rank of the image

  Returns:
    A list of corresponding to the dimensions of the
    input image.  Dimensions that are statically known are python integers,
    otherwise they are integer scalar tensors.
  """
  if image.get_shape().is_fully_defined():
    return image.get_shape().as_list()
  else:
    static_shape = image.get_shape().with_rank(rank).as_list()
    dynamic_shape = array_ops.unstack(array_ops.shape(image), rank)
    return [
        s if s is not None else d for s, d in zip(static_shape, dynamic_shape)
    ]


def _Check3DImage(image, require_static=True):
  """Assert that we are working with properly shaped image.

  Args:
    image: 3-D Tensor of shape [height, width, channels]
    require_static: If `True`, requires that all dimensions of `image` are
      known and non-zero.

  Raises:
    ValueError: if `image.shape` is not a 3-vector.

  Returns:
    An empty list, if `image` has fully defined dimensions. Otherwise, a list
    containing an assert op is returned.
  """
  try:
    image_shape = image.get_shape().with_rank(3)
  except ValueError:
    raise ValueError(
        "'image' (shape %s) must be three-dimensional." % image.shape)
  if require_static and not image_shape.is_fully_defined():
    raise ValueError("'image' (shape %s) must be fully defined." % image_shape)
  if any(x == 0 for x in image_shape):
    raise ValueError("all dims of 'image.shape' must be > 0: %s" % image_shape)
  if not image_shape.is_fully_defined():
    return [
        check_ops.assert_positive(
            array_ops.shape(image),
            ["all dims of 'image.shape' "
             'must be > 0.'])
    ]
  else:
    return []


def _Assert3DImage(image):
  """Assert that we are working with a properly shaped image.

    Performs the check statically if possible (i.e. if the shape
    is statically known). Otherwise adds a control dependency
    to an assert op that checks the dynamic shape.

    Args:
      image: 3-D Tensor of shape [height, width, channels]

    Raises:
      ValueError: if `image.shape` is not a 3-vector.

    Returns:
      If the shape of `image` could be verified statically, `image` is
      returned unchanged, otherwise there will be a control dependency
      added that asserts the correct dynamic shape.
    """
  return control_flow_ops.with_dependencies(
      _Check3DImage(image, require_static=False), image)


def _CheckAtLeast3DImage(image, require_static=True):
  """Assert that we are working with properly shaped image.

  Args:
    image: >= 3-D Tensor of size [*, height, width, depth]
    require_static: If `True`, requires that all dimensions of `image` are
      known and non-zero.

  Raises:
    ValueError: if image.shape is not a [>= 3] vector.

  Returns:
    An empty list, if `image` has fully defined dimensions. Otherwise, a list
    containing an assert op is returned.
  """
  try:
    if image.get_shape().ndims is None:
      image_shape = image.get_shape().with_rank(3)
    else:
      image_shape = image.get_shape().with_rank_at_least(3)
  except ValueError:
    raise ValueError("'image' must be at least three-dimensional.")
  if require_static and not image_shape.is_fully_defined():
    raise ValueError('\'image\' must be fully defined.')
  if any(x == 0 for x in image_shape):
    raise ValueError(
        'all dims of \'image.shape\' must be > 0: %s' % image_shape)
  if not image_shape.is_fully_defined():
    return [
        check_ops.assert_positive(
            array_ops.shape(image),
            ["all dims of 'image.shape' "
             'must be > 0.'])
    ]
  else:
    return []


def fix_image_flip_shape(image, result):
  """Set the shape to 3 dimensional if we don't know anything else.

  Args:
    image: original image size
    result: flipped or transformed image

  Returns:
    An image whose shape is at least None,None,None.
  """

  image_shape = image.get_shape()
  if image_shape == tensor_shape.unknown_shape():
    result.set_shape([None, None, None])
  else:
    result.set_shape(image_shape)
  return result


@tf_export('image.random_flip_up_down')
def random_flip_up_down(image, seed=None):
  """Randomly flips an image vertically (upside down).

  With a 1 in 2 chance, outputs the contents of `image` flipped along the first
  dimension, which is `height`.  Otherwise output the image as-is.

  Args:
    image: A 3-D tensor of shape `[height, width, channels].`
    seed: A Python integer. Used to create a random seed. See
      @{tf.set_random_seed}
      for behavior.

  Returns:
    A 3-D tensor of the same type and shape as `image`.

  Raises:
    ValueError: if the shape of `image` not supported.
  """
  with ops.name_scope(None, 'random_flip_up_down', [image]) as scope:
    image = ops.convert_to_tensor(image, name='image')
    image = _Assert3DImage(image)
    uniform_random = random_ops.random_uniform([], 0, 1.0, seed=seed)
    mirror_cond = math_ops.less(uniform_random, .5)
    result = control_flow_ops.cond(
        mirror_cond,
        lambda: array_ops.reverse(image, [0]),
        lambda: image,
        name=scope)
    return fix_image_flip_shape(image, result)


@tf_export('image.random_flip_left_right')
def random_flip_left_right(image, seed=None):
  """Randomly flip an image horizontally (left to right).

  With a 1 in 2 chance, outputs the contents of `image` flipped along the
  second dimension, which is `width`.  Otherwise output the image as-is.

  Args:
    image: A 3-D tensor of shape `[height, width, channels].`
    seed: A Python integer. Used to create a random seed. See
      @{tf.set_random_seed}
      for behavior.

  Returns:
    A 3-D tensor of the same type and shape as `image`.

  Raises:
    ValueError: if the shape of `image` not supported.
  """
  with ops.name_scope(None, 'random_flip_left_right', [image]) as scope:
    image = ops.convert_to_tensor(image, name='image')
    image = _Assert3DImage(image)
    uniform_random = random_ops.random_uniform([], 0, 1.0, seed=seed)
    mirror_cond = math_ops.less(uniform_random, .5)
    result = control_flow_ops.cond(
        mirror_cond,
        lambda: array_ops.reverse(image, [1]),
        lambda: image,
        name=scope)
    return fix_image_flip_shape(image, result)


@tf_export('image.flip_left_right')
def flip_left_right(image):
  """Flip an image horizontally (left to right).

  Outputs the contents of `image` flipped along the width dimension.

  See also `reverse()`.

  Args:
    image: 4-D Tensor of shape `[batch, height, width, channels]` or
           3-D Tensor of shape `[height, width, channels]`.

  Returns:
    A tensor of the same type and shape as `image`.

  Raises:
    ValueError: if the shape of `image` not supported.
  """
<<<<<<< HEAD
  image = ops.convert_to_tensor(image, name='image')
  image = control_flow_ops.with_dependencies(
      _CheckAtLeast3DImage(image, require_static=False), image)

  shape = image.get_shape()
  if shape.ndims == 3 or shape.ndims is None:
    return fix_image_flip_shape(image, array_ops.reverse(image, [1]))
  elif shape.ndims == 4:
    return array_ops.reverse(image, [2])
  else:
    raise ValueError('\'image\' must have either 3 or 4 dimensions.')
=======
  with ops.name_scope(None, 'flip_left_right', [image]) as scope:
    image = ops.convert_to_tensor(image, name='image')
    image = _Assert3DImage(image)
    return fix_image_flip_shape(image, array_ops.reverse(
        image, [1], name=scope))
>>>>>>> e6ad8789


@tf_export('image.flip_up_down')
def flip_up_down(image):
  """Flip an image vertically (upside down).

  Outputs the contents of `image` flipped along the height dimension.

  See also `reverse()`.

  Args:
    image: 4-D Tensor of shape `[batch, height, width, channels]` or
           3-D Tensor of shape `[height, width, channels]`.

  Returns:
    A tensor of the same type and shape as `image`.

  Raises:
    ValueError: if the shape of `image` not supported.
  """
<<<<<<< HEAD
  image = ops.convert_to_tensor(image, name='image')
  image = control_flow_ops.with_dependencies(
      _CheckAtLeast3DImage(image, require_static=False), image)
  shape = image.get_shape()
  if shape.ndims == 3 or shape.ndims is None:
    return fix_image_flip_shape(image, array_ops.reverse(image, [0]))
  elif shape.ndims == 4:
    return array_ops.reverse(image, [1])
  else:
    raise ValueError('\'image\' must have either 3 or 4 dimensions.')

=======
  with ops.name_scope(None, 'flip_up_down', [image]) as scope:
    image = ops.convert_to_tensor(image, name='image')
    image = _Assert3DImage(image)
    return fix_image_flip_shape(image, array_ops.reverse(
        image, [0], name=scope))
>>>>>>> e6ad8789


@tf_export('image.rot90')
def rot90(image, k=1, name=None):
  """Rotate image(s) counter-clockwise by 90 degrees.

  Args:
    image: 4-D Tensor of shape `[batch, height, width, channels]` or
           3-D Tensor of shape `[height, width, channels]`.
    k: A scalar integer. The number of times the image is rotated by 90 degrees.
    name: A name for this operation (optional).

  Returns:
    A rotated tensor of the same type and shape as `image`.

  Raises:
    ValueError: if the shape of `image` not supported.
  """
  with ops.name_scope(name, 'rot90', [image, k]) as scope:
    image = ops.convert_to_tensor(image, name='image')
<<<<<<< HEAD
    image = control_flow_ops.with_dependencies(
        _CheckAtLeast3DImage(image, require_static=False), image)
=======
    image = _Assert3DImage(image)
>>>>>>> e6ad8789
    k = ops.convert_to_tensor(k, dtype=dtypes.int32, name='k')
    k.get_shape().assert_has_rank(0)
    k = math_ops.mod(k, 4)

<<<<<<< HEAD
    shape = image.get_shape()
    if shape.ndims == 3 or shape.ndims is None:
      return _rot90_3D(image, k, scope)
    elif shape.ndims == 4:
      return _rot90_4D(image, k, scope)
    else:
      raise ValueError('\'image\' must have either 3 or 4 dimensions.')

=======
    def _rot90():
      return array_ops.transpose(array_ops.reverse_v2(image, [1]), [1, 0, 2])

    def _rot180():
      return array_ops.reverse_v2(image, [0, 1])

    def _rot270():
      return array_ops.reverse_v2(array_ops.transpose(image, [1, 0, 2]), [1])

    cases = [(math_ops.equal(k, 1), _rot90), (math_ops.equal(k, 2), _rot180),
             (math_ops.equal(k, 3), _rot270)]

    ret = control_flow_ops.case(
        cases, default=lambda: image, exclusive=True, name=scope)
    ret.set_shape([None, None, image.get_shape()[2]])
    return ret
>>>>>>> e6ad8789

def _rot90_3D(image, k, name_scope):
  """Rotate image counter-clockwise by 90 degrees `k` times.

  Args:
    image: 3-D Tensor of shape `[height, width, channels]`.
    k: A scalar integer. The number of times the image is rotated by 90 degrees.
    name_scope: A valid TensorFlow name scope.

  Returns:
    A 3-D tensor of the same type and shape as `image`.

  """
  def _rot90():
    return array_ops.transpose(array_ops.reverse_v2(image, [1]),
                               [1, 0, 2])
  def _rot180():
    return array_ops.reverse_v2(image, [0, 1])
  def _rot270():
    return array_ops.reverse_v2(array_ops.transpose(image, [1, 0, 2]),
                              [1])
  cases = [(math_ops.equal(k, 1), _rot90),
           (math_ops.equal(k, 2), _rot180),
           (math_ops.equal(k, 3), _rot270)]

  result = control_flow_ops.case(cases, default=lambda: image, exclusive=True,
                              name=name_scope)
  result.set_shape([None, None, image.get_shape()[2]])
  return result

def _rot90_4D(images, k, name_scope):
  """Rotate batch of images counter-clockwise by 90 degrees `k` times.

  Args:
    images: 4-D Tensor of shape `[height, width, channels]`.
    k: A scalar integer. The number of times the images are rotated by 90 degrees.
    name_scope: A valid TensorFlow name scope.

  Returns:
    A 4-D tensor of the same type and shape as `images`.

  """
  def _rot90():
    return array_ops.transpose(array_ops.reverse_v2(images, [2]),
                               [0, 2, 1, 3])
  def _rot180():
    return array_ops.reverse_v2(images, [1, 2])
  def _rot270():
    return array_ops.reverse_v2(array_ops.transpose(images, [0, 2, 1, 3]),
                                [2])

  cases = [(math_ops.equal(k, 1), _rot90),
           (math_ops.equal(k, 2), _rot180),
           (math_ops.equal(k, 3), _rot270)]

  result = control_flow_ops.case(cases, default=lambda: images, exclusive=True,
                              name=name_scope)
  shape = result.get_shape()
  result.set_shape([shape[0], None, None, shape[3]])
  return result

@tf_export('image.transpose_image')
def transpose_image(image):
  """Transpose image(s) by swapping the height and width dimension.

  See also `transpose()`.

  Args:
    image: 4-D Tensor of shape `[batch, height, width, channels]` or
           3-D Tensor of shape `[height, width, channels]`.

  Returns:
    If `image` was 4-D, a 4-D float Tensor of shape
   `[batch, width, height, channels]`
    If `image` was 3-D, a 3-D float Tensor of shape
   `[width, height, channels]`

  Raises:
    ValueError: if the shape of `image` not supported.
  """
<<<<<<< HEAD
  image = ops.convert_to_tensor(image, name='image')
  image = control_flow_ops.with_dependencies(
      _CheckAtLeast3DImage(image, require_static=False), image)

  shape = image.get_shape()
  if shape.ndims == 3 or shape.ndims is None:
    return array_ops.transpose(image, [1, 0, 2], name='transpose_image')
  elif shape.ndims == 4:
    return array_ops.transpose(image, [0, 2, 1, 3], name='transpose_image')
  else:
    raise ValueError('\'image\' must have either 3 or 4 dimensions.')
=======
  with ops.name_scope(None, 'transpose_image', [image]) as scope:
    image = ops.convert_to_tensor(image, name='image')
    image = _Assert3DImage(image)
    return array_ops.transpose(image, [1, 0, 2], name=scope)
>>>>>>> e6ad8789


@tf_export('image.central_crop')
def central_crop(image, central_fraction):
  """Crop the central region of the image.

  Remove the outer parts of an image but retain the central region of the image
  along each dimension. If we specify central_fraction = 0.5, this function
  returns the region marked with "X" in the below diagram.

       --------
      |        |
      |  XXXX  |
      |  XXXX  |
      |        |   where "X" is the central 50% of the image.
       --------

  Args:
    image: 3-D float Tensor of shape [height, width, depth]
    central_fraction: float (0, 1], fraction of size to crop

  Raises:
    ValueError: if central_crop_fraction is not within (0, 1].

  Returns:
    3-D float Tensor
  """
  with ops.name_scope(None, 'central_crop', [image]):
    image = ops.convert_to_tensor(image, name='image')
    if central_fraction <= 0.0 or central_fraction > 1.0:
      raise ValueError('central_fraction must be within (0, 1]')
    if central_fraction == 1.0:
      return image

    image = _Assert3DImage(image)

    img_shape = array_ops.shape(image)
    depth = image.get_shape()[2]
    img_h = math_ops.to_double(img_shape[0])
    img_w = math_ops.to_double(img_shape[1])
    bbox_h_start = math_ops.to_int32((img_h - img_h * central_fraction) / 2)
    bbox_w_start = math_ops.to_int32((img_w - img_w * central_fraction) / 2)

    bbox_h_size = img_shape[0] - bbox_h_start * 2
    bbox_w_size = img_shape[1] - bbox_w_start * 2

    bbox_begin = array_ops.stack([bbox_h_start, bbox_w_start, 0])
    bbox_size = array_ops.stack([bbox_h_size, bbox_w_size, -1])
    image = array_ops.slice(image, bbox_begin, bbox_size)

    # The first two dimensions are dynamic and unknown.
    image.set_shape([None, None, depth])
    return image


@tf_export('image.pad_to_bounding_box')
def pad_to_bounding_box(image, offset_height, offset_width, target_height,
                        target_width):
  """Pad `image` with zeros to the specified `height` and `width`.

  Adds `offset_height` rows of zeros on top, `offset_width` columns of
  zeros on the left, and then pads the image on the bottom and right
  with zeros until it has dimensions `target_height`, `target_width`.

  This op does nothing if `offset_*` is zero and the image already has size
  `target_height` by `target_width`.

  Args:
    image: 4-D Tensor of shape `[batch, height, width, channels]` or
           3-D Tensor of shape `[height, width, channels]`.
    offset_height: Number of rows of zeros to add on top.
    offset_width: Number of columns of zeros to add on the left.
    target_height: Height of output image.
    target_width: Width of output image.

  Returns:
    If `image` was 4-D, a 4-D float Tensor of shape
    `[batch, target_height, target_width, channels]`
    If `image` was 3-D, a 3-D float Tensor of shape
    `[target_height, target_width, channels]`

  Raises:
    ValueError: If the shape of `image` is incompatible with the `offset_*` or
      `target_*` arguments, or either `offset_height` or `offset_width` is
      negative.
  """
  with ops.name_scope(None, 'pad_to_bounding_box', [image]):
    image = ops.convert_to_tensor(image, name='image')

    is_batch = True
    image_shape = image.get_shape()
    if image_shape.ndims == 3:
      is_batch = False
      image = array_ops.expand_dims(image, 0)
    elif image_shape.ndims is None:
      is_batch = False
      image = array_ops.expand_dims(image, 0)
      image.set_shape([None] * 4)
    elif image_shape.ndims != 4:
      raise ValueError('\'image\' must have either 3 or 4 dimensions.')

    assert_ops = _CheckAtLeast3DImage(image, require_static=False)
    batch, height, width, depth = _ImageDimensions(image, rank=4)

    after_padding_width = target_width - offset_width - width

    after_padding_height = target_height - offset_height - height

    assert_ops += _assert(offset_height >= 0, ValueError,
                          'offset_height must be >= 0')
    assert_ops += _assert(offset_width >= 0, ValueError,
                          'offset_width must be >= 0')
    assert_ops += _assert(after_padding_width >= 0, ValueError,
                          'width must be <= target - offset')
    assert_ops += _assert(after_padding_height >= 0, ValueError,
                          'height must be <= target - offset')
    image = control_flow_ops.with_dependencies(assert_ops, image)

    # Do not pad on the depth dimensions.
    paddings = array_ops.reshape(
        array_ops.stack([
            0, 0, offset_height, after_padding_height, offset_width,
            after_padding_width, 0, 0
        ]), [4, 2])
    padded = array_ops.pad(image, paddings)

    padded_shape = [
        None if _is_tensor(i) else i
        for i in [batch, target_height, target_width, depth]
    ]
    padded.set_shape(padded_shape)

    if not is_batch:
      padded = array_ops.squeeze(padded, squeeze_dims=[0])

    return padded


@tf_export('image.crop_to_bounding_box')
def crop_to_bounding_box(image, offset_height, offset_width, target_height,
                         target_width):
  """Crops an image to a specified bounding box.

  This op cuts a rectangular part out of `image`. The top-left corner of the
  returned image is at `offset_height, offset_width` in `image`, and its
  lower-right corner is at
  `offset_height + target_height, offset_width + target_width`.

  Args:
    image: 4-D Tensor of shape `[batch, height, width, channels]` or
           3-D Tensor of shape `[height, width, channels]`.
    offset_height: Vertical coordinate of the top-left corner of the result in
                   the input.
    offset_width: Horizontal coordinate of the top-left corner of the result in
                  the input.
    target_height: Height of the result.
    target_width: Width of the result.

  Returns:
    If `image` was 4-D, a 4-D float Tensor of shape
    `[batch, target_height, target_width, channels]`
    If `image` was 3-D, a 3-D float Tensor of shape
    `[target_height, target_width, channels]`

  Raises:
    ValueError: If the shape of `image` is incompatible with the `offset_*` or
      `target_*` arguments, or either `offset_height` or `offset_width` is
      negative, or either `target_height` or `target_width` is not positive.
  """
  with ops.name_scope(None, 'crop_to_bounding_box', [image]):
    image = ops.convert_to_tensor(image, name='image')

    is_batch = True
    image_shape = image.get_shape()
    if image_shape.ndims == 3:
      is_batch = False
      image = array_ops.expand_dims(image, 0)
    elif image_shape.ndims is None:
      is_batch = False
      image = array_ops.expand_dims(image, 0)
      image.set_shape([None] * 4)
    elif image_shape.ndims != 4:
      raise ValueError('\'image\' must have either 3 or 4 dimensions.')

    assert_ops = _CheckAtLeast3DImage(image, require_static=False)

    batch, height, width, depth = _ImageDimensions(image, rank=4)

    assert_ops += _assert(offset_width >= 0, ValueError,
                          'offset_width must be >= 0.')
    assert_ops += _assert(offset_height >= 0, ValueError,
                          'offset_height must be >= 0.')
    assert_ops += _assert(target_width > 0, ValueError,
                          'target_width must be > 0.')
    assert_ops += _assert(target_height > 0, ValueError,
                          'target_height must be > 0.')
    assert_ops += _assert(width >= (target_width + offset_width), ValueError,
                          'width must be >= target + offset.')
    assert_ops += _assert(height >= (target_height + offset_height), ValueError,
                          'height must be >= target + offset.')
    image = control_flow_ops.with_dependencies(assert_ops, image)

    cropped = array_ops.slice(
        image, array_ops.stack([0, offset_height, offset_width, 0]),
        array_ops.stack([-1, target_height, target_width, -1]))

    cropped_shape = [
        None if _is_tensor(i) else i
        for i in [batch, target_height, target_width, depth]
    ]
    cropped.set_shape(cropped_shape)

    if not is_batch:
      cropped = array_ops.squeeze(cropped, squeeze_dims=[0])

    return cropped


@tf_export('image.resize_image_with_crop_or_pad')
def resize_image_with_crop_or_pad(image, target_height, target_width):
  """Crops and/or pads an image to a target width and height.

  Resizes an image to a target width and height by either centrally
  cropping the image or padding it evenly with zeros.

  If `width` or `height` is greater than the specified `target_width` or
  `target_height` respectively, this op centrally crops along that dimension.
  If `width` or `height` is smaller than the specified `target_width` or
  `target_height` respectively, this op centrally pads with 0 along that
  dimension.

  Args:
    image: 4-D Tensor of shape `[batch, height, width, channels]` or
           3-D Tensor of shape `[height, width, channels]`.
    target_height: Target height.
    target_width: Target width.

  Raises:
    ValueError: if `target_height` or `target_width` are zero or negative.

  Returns:
    Cropped and/or padded image.
    If `images` was 4-D, a 4-D float Tensor of shape
    `[batch, new_height, new_width, channels]`.
    If `images` was 3-D, a 3-D float Tensor of shape
    `[new_height, new_width, channels]`.
  """
  with ops.name_scope(None, 'resize_image_with_crop_or_pad', [image]):
    image = ops.convert_to_tensor(image, name='image')
    image_shape = image.get_shape()
    is_batch = True
    if image_shape.ndims == 3:
      is_batch = False
      image = array_ops.expand_dims(image, 0)
    elif image_shape.ndims is None:
      is_batch = False
      image = array_ops.expand_dims(image, 0)
      image.set_shape([None] * 4)
    elif image_shape.ndims != 4:
      raise ValueError('\'image\' must have either 3 or 4 dimensions.')

    assert_ops = _CheckAtLeast3DImage(image, require_static=False)
    assert_ops += _assert(target_width > 0, ValueError,
                          'target_width must be > 0.')
    assert_ops += _assert(target_height > 0, ValueError,
                          'target_height must be > 0.')

    image = control_flow_ops.with_dependencies(assert_ops, image)
    # `crop_to_bounding_box` and `pad_to_bounding_box` have their own checks.
    # Make sure our checks come first, so that error messages are clearer.
    if _is_tensor(target_height):
      target_height = control_flow_ops.with_dependencies(
          assert_ops, target_height)
    if _is_tensor(target_width):
      target_width = control_flow_ops.with_dependencies(assert_ops,
                                                        target_width)

    def max_(x, y):
      if _is_tensor(x) or _is_tensor(y):
        return math_ops.maximum(x, y)
      else:
        return max(x, y)

    def min_(x, y):
      if _is_tensor(x) or _is_tensor(y):
        return math_ops.minimum(x, y)
      else:
        return min(x, y)

    def equal_(x, y):
      if _is_tensor(x) or _is_tensor(y):
        return math_ops.equal(x, y)
      else:
        return x == y

    _, height, width, _ = _ImageDimensions(image, rank=4)
    width_diff = target_width - width
    offset_crop_width = max_(-width_diff // 2, 0)
    offset_pad_width = max_(width_diff // 2, 0)

    height_diff = target_height - height
    offset_crop_height = max_(-height_diff // 2, 0)
    offset_pad_height = max_(height_diff // 2, 0)

    # Maybe crop if needed.
    cropped = crop_to_bounding_box(image, offset_crop_height, offset_crop_width,
                                   min_(target_height, height),
                                   min_(target_width, width))

    # Maybe pad if needed.
    resized = pad_to_bounding_box(cropped, offset_pad_height, offset_pad_width,
                                  target_height, target_width)

    # In theory all the checks below are redundant.
    if resized.get_shape().ndims is None:
      raise ValueError('resized contains no shape.')

    _, resized_height, resized_width, _ = _ImageDimensions(resized, rank=4)

    assert_ops = []
    assert_ops += _assert(
        equal_(resized_height, target_height), ValueError,
        'resized height is not correct.')
    assert_ops += _assert(
        equal_(resized_width, target_width), ValueError,
        'resized width is not correct.')

    resized = control_flow_ops.with_dependencies(assert_ops, resized)

    if not is_batch:
      resized = array_ops.squeeze(resized, squeeze_dims=[0])

    return resized


@tf_export('image.ResizeMethod')
class ResizeMethod(object):
  BILINEAR = 0
  NEAREST_NEIGHBOR = 1
  BICUBIC = 2
  AREA = 3


@tf_export('image.resize_images')
def resize_images(images,
                  size,
                  method=ResizeMethod.BILINEAR,
                  align_corners=False):
  """Resize `images` to `size` using the specified `method`.

  Resized images will be distorted if their original aspect ratio is not
  the same as `size`.  To avoid distortions see
  @{tf.image.resize_image_with_crop_or_pad}.

  `method` can be one of:

  *   <b>`ResizeMethod.BILINEAR`</b>: [Bilinear interpolation.](
    https://en.wikipedia.org/wiki/Bilinear_interpolation)
  *   <b>`ResizeMethod.NEAREST_NEIGHBOR`</b>: [Nearest neighbor interpolation.](
    https://en.wikipedia.org/wiki/Nearest-neighbor_interpolation)
  *   <b>`ResizeMethod.BICUBIC`</b>: [Bicubic interpolation.](
    https://en.wikipedia.org/wiki/Bicubic_interpolation)
  *   <b>`ResizeMethod.AREA`</b>: Area interpolation.

  The return value has the same type as `images` if `method` is
  `ResizeMethod.NEAREST_NEIGHBOR`. It will also have the same type as `images`
  if the size of `images` can be statically determined to be the same as `size`,
  because `images` is returned in this case. Otherwise, the return value has
  type `float32`.

  Args:
    images: 4-D Tensor of shape `[batch, height, width, channels]` or
            3-D Tensor of shape `[height, width, channels]`.
    size: A 1-D int32 Tensor of 2 elements: `new_height, new_width`.  The
          new size for the images.
    method: ResizeMethod.  Defaults to `ResizeMethod.BILINEAR`.
    align_corners: bool.  If True, the centers of the 4 corner pixels of the
        input and output tensors are aligned, preserving the values at the
        corner pixels. Defaults to `False`.

  Raises:
    ValueError: if the shape of `images` is incompatible with the
      shape arguments to this function
    ValueError: if `size` has invalid shape or type.
    ValueError: if an unsupported resize method is specified.

  Returns:
    If `images` was 4-D, a 4-D float Tensor of shape
    `[batch, new_height, new_width, channels]`.
    If `images` was 3-D, a 3-D float Tensor of shape
    `[new_height, new_width, channels]`.
  """
  with ops.name_scope(None, 'resize_images', [images, size]):
    images = ops.convert_to_tensor(images, name='images')
    if images.get_shape().ndims is None:
      raise ValueError('\'images\' contains no shape.')
    # TODO(shlens): Migrate this functionality to the underlying Op's.
    is_batch = True
    if images.get_shape().ndims == 3:
      is_batch = False
      images = array_ops.expand_dims(images, 0)
    elif images.get_shape().ndims != 4:
      raise ValueError('\'images\' must have either 3 or 4 dimensions.')

    _, height, width, _ = images.get_shape().as_list()

    try:
      size = ops.convert_to_tensor(size, dtypes.int32, name='size')
    except (TypeError, ValueError):
      raise ValueError('\'size\' must be a 1-D int32 Tensor')
    if not size.get_shape().is_compatible_with([2]):
      raise ValueError('\'size\' must be a 1-D Tensor of 2 elements: '
                       'new_height, new_width')
    size_const_as_shape = tensor_util.constant_value_as_shape(size)
    new_height_const = size_const_as_shape[0].value
    new_width_const = size_const_as_shape[1].value

    # If we can determine that the height and width will be unmodified by this
    # transformation, we avoid performing the resize.
    if all(x is not None
           for x in [new_width_const, width, new_height_const, height]) and (
               width == new_width_const and height == new_height_const):
      if not is_batch:
        images = array_ops.squeeze(images, squeeze_dims=[0])
      return images

    if method == ResizeMethod.BILINEAR:
      images = gen_image_ops.resize_bilinear(
          images, size, align_corners=align_corners)
    elif method == ResizeMethod.NEAREST_NEIGHBOR:
      images = gen_image_ops.resize_nearest_neighbor(
          images, size, align_corners=align_corners)
    elif method == ResizeMethod.BICUBIC:
      images = gen_image_ops.resize_bicubic(
          images, size, align_corners=align_corners)
    elif method == ResizeMethod.AREA:
      images = gen_image_ops.resize_area(
          images, size, align_corners=align_corners)
    else:
      raise ValueError('Resize method is not implemented.')

    # NOTE(mrry): The shape functions for the resize ops cannot unpack
    # the packed values in `new_size`, so set the shape here.
    images.set_shape([None, new_height_const, new_width_const, None])

    if not is_batch:
      images = array_ops.squeeze(images, squeeze_dims=[0])
    return images


@tf_export('image.per_image_standardization')
def per_image_standardization(image):
  """Linearly scales `image` to have zero mean and unit norm.

  This op computes `(x - mean) / adjusted_stddev`, where `mean` is the average
  of all values in image, and
  `adjusted_stddev = max(stddev, 1.0/sqrt(image.NumElements()))`.

  `stddev` is the standard deviation of all values in `image`. It is capped
  away from zero to protect against division by 0 when handling uniform images.

  Args:
    image: 3-D tensor of shape `[height, width, channels]`.

  Returns:
    The standardized image with same shape as `image`.

  Raises:
    ValueError: if the shape of 'image' is incompatible with this function.
  """
  with ops.name_scope(None, 'per_image_standardization', [image]) as scope:
    image = ops.convert_to_tensor(image, name='image')
    image = _Assert3DImage(image)
    num_pixels = math_ops.reduce_prod(array_ops.shape(image))

    image = math_ops.cast(image, dtype=dtypes.float32)
    image_mean = math_ops.reduce_mean(image)

    variance = (
        math_ops.reduce_mean(math_ops.square(image)) -
        math_ops.square(image_mean))
    variance = gen_nn_ops.relu(variance)
    stddev = math_ops.sqrt(variance)

    # Apply a minimum normalization that protects us against uniform images.
    min_stddev = math_ops.rsqrt(math_ops.cast(num_pixels, dtypes.float32))
    pixel_value_scale = math_ops.maximum(stddev, min_stddev)
    pixel_value_offset = image_mean

    image = math_ops.subtract(image, pixel_value_offset)
    image = math_ops.div(image, pixel_value_scale, name=scope)
    return image


@tf_export('image.random_brightness')
def random_brightness(image, max_delta, seed=None):
  """Adjust the brightness of images by a random factor.

  Equivalent to `adjust_brightness()` using a `delta` randomly picked in the
  interval `[-max_delta, max_delta)`.

  Args:
    image: An image.
    max_delta: float, must be non-negative.
    seed: A Python integer. Used to create a random seed. See
      @{tf.set_random_seed}
      for behavior.

  Returns:
    The brightness-adjusted image.

  Raises:
    ValueError: if `max_delta` is negative.
  """
  if max_delta < 0:
    raise ValueError('max_delta must be non-negative.')

  delta = random_ops.random_uniform([], -max_delta, max_delta, seed=seed)
  return adjust_brightness(image, delta)


@tf_export('image.random_contrast')
def random_contrast(image, lower, upper, seed=None):
  """Adjust the contrast of an image by a random factor.

  Equivalent to `adjust_contrast()` but uses a `contrast_factor` randomly
  picked in the interval `[lower, upper]`.

  Args:
    image: An image tensor with 3 or more dimensions.
    lower: float.  Lower bound for the random contrast factor.
    upper: float.  Upper bound for the random contrast factor.
    seed: A Python integer. Used to create a random seed. See
      @{tf.set_random_seed}
      for behavior.

  Returns:
    The contrast-adjusted tensor.

  Raises:
    ValueError: if `upper <= lower` or if `lower < 0`.
  """
  if upper <= lower:
    raise ValueError('upper must be > lower.')

  if lower < 0:
    raise ValueError('lower must be non-negative.')

  # Generate an a float in [lower, upper]
  contrast_factor = random_ops.random_uniform([], lower, upper, seed=seed)
  return adjust_contrast(image, contrast_factor)


@tf_export('image.adjust_brightness')
def adjust_brightness(image, delta):
  """Adjust the brightness of RGB or Grayscale images.

  This is a convenience method that converts an RGB image to float
  representation, adjusts its brightness, and then converts it back to the
  original data type. If several adjustments are chained it is advisable to
  minimize the number of redundant conversions.

  The value `delta` is added to all components of the tensor `image`. Both
  `image` and `delta` are converted to `float` before adding (and `image` is
  scaled appropriately if it is in fixed-point representation). For regular
  images, `delta` should be in the range `[0,1)`, as it is added to the image in
  floating point representation, where pixel values are in the `[0,1)` range.

  Args:
    image: A tensor.
    delta: A scalar. Amount to add to the pixel values.

  Returns:
    A brightness-adjusted tensor of the same shape and type as `image`.
  """
  with ops.name_scope(None, 'adjust_brightness', [image, delta]) as name:
    image = ops.convert_to_tensor(image, name='image')
    # Remember original dtype to so we can convert back if needed
    orig_dtype = image.dtype
    flt_image = convert_image_dtype(image, dtypes.float32)

    adjusted = math_ops.add(
        flt_image, math_ops.cast(delta, dtypes.float32), name=name)

    return convert_image_dtype(adjusted, orig_dtype, saturate=True)


@tf_export('image.adjust_contrast')
def adjust_contrast(images, contrast_factor):
  """Adjust contrast of RGB or grayscale images.

  This is a convenience method that converts an RGB image to float
  representation, adjusts its contrast, and then converts it back to the
  original data type. If several adjustments are chained it is advisable to
  minimize the number of redundant conversions.

  `images` is a tensor of at least 3 dimensions.  The last 3 dimensions are
  interpreted as `[height, width, channels]`.  The other dimensions only
  represent a collection of images, such as `[batch, height, width, channels].`

  Contrast is adjusted independently for each channel of each image.

  For each channel, this Op computes the mean of the image pixels in the
  channel and then adjusts each component `x` of each pixel to
  `(x - mean) * contrast_factor + mean`.

  Args:
    images: Images to adjust.  At least 3-D.
    contrast_factor: A float multiplier for adjusting contrast.

  Returns:
    The contrast-adjusted image or images.
  """
  with ops.name_scope(None, 'adjust_contrast',
                      [images, contrast_factor]) as name:
    images = ops.convert_to_tensor(images, name='images')
    # Remember original dtype to so we can convert back if needed
    orig_dtype = images.dtype
    flt_images = convert_image_dtype(images, dtypes.float32)

    # pylint: disable=protected-access
    adjusted = gen_image_ops._adjust_contrastv2(
        flt_images, contrast_factor=contrast_factor, name=name)
    # pylint: enable=protected-access

    return convert_image_dtype(adjusted, orig_dtype, saturate=True)


@tf_export('image.adjust_gamma')
def adjust_gamma(image, gamma=1, gain=1):
  """Performs Gamma Correction on the input image.

    Also known as Power Law Transform. This function transforms the
    input image pixelwise according to the equation Out = In**gamma
    after scaling each pixel to the range 0 to 1.

  Args:
    image : A Tensor.
    gamma : A scalar or tensor. Non negative real number.
    gain  : A scalar or tensor. The constant multiplier.

  Returns:
    A Tensor. Gamma corrected output image.

  Raises:
    ValueError: If gamma is negative.

  Notes:
    For gamma greater than 1, the histogram will shift towards left and
    the output image will be darker than the input image.
    For gamma less than 1, the histogram will shift towards right and
    the output image will be brighter than the input image.

  References:
    [1] http://en.wikipedia.org/wiki/Gamma_correction
  """

  with ops.op_scope([image, gamma, gain], None, 'adjust_gamma'):
    # Convert pixel value to DT_FLOAT for computing adjusted image.
    img = ops.convert_to_tensor(image, name='img', dtype=dtypes.float32)
    # Keep image dtype for computing the scale of corresponding dtype.
    image = ops.convert_to_tensor(image, name='image')

    assert_op = _assert(gamma >= 0, ValueError,
                        'Gamma should be a non-negative real number.')
    if assert_op:
      gamma = control_flow_ops.with_dependencies(assert_op, gamma)

    # scale = max(dtype) - min(dtype).
    scale = constant_op.constant(
        image.dtype.limits[1] - image.dtype.limits[0], dtype=dtypes.float32)
    # According to the definition of gamma correction.
    adjusted_img = (img / scale)**gamma * scale * gain

    return adjusted_img


@tf_export('image.convert_image_dtype')
def convert_image_dtype(image, dtype, saturate=False, name=None):
  """Convert `image` to `dtype`, scaling its values if needed.

  Images that are represented using floating point values are expected to have
  values in the range [0,1). Image data stored in integer data types are
  expected to have values in the range `[0,MAX]`, where `MAX` is the largest
  positive representable number for the data type.

  This op converts between data types, scaling the values appropriately before
  casting.

  Note that converting from floating point inputs to integer types may lead to
  over/underflow problems. Set saturate to `True` to avoid such problem in
  problematic conversions. If enabled, saturation will clip the output into the
  allowed range before performing a potentially dangerous cast (and only before
  performing such a cast, i.e., when casting from a floating point to an integer
  type, and when casting from a signed to an unsigned type; `saturate` has no
  effect on casts between floats, or on casts that increase the type's range).

  Args:
    image: An image.
    dtype: A `DType` to convert `image` to.
    saturate: If `True`, clip the input before casting (if necessary).
    name: A name for this operation (optional).

  Returns:
    `image`, converted to `dtype`.
  """
  image = ops.convert_to_tensor(image, name='image')
  if dtype == image.dtype:
    return array_ops.identity(image, name=name)

  with ops.name_scope(name, 'convert_image', [image]) as name:
    # Both integer: use integer multiplication in the larger range
    if image.dtype.is_integer and dtype.is_integer:
      scale_in = image.dtype.max
      scale_out = dtype.max
      if scale_in > scale_out:
        # Scaling down, scale first, then cast. The scaling factor will
        # cause in.max to be mapped to above out.max but below out.max+1,
        # so that the output is safely in the supported range.
        scale = (scale_in + 1) // (scale_out + 1)
        scaled = math_ops.div(image, scale)

        if saturate:
          return math_ops.saturate_cast(scaled, dtype, name=name)
        else:
          return math_ops.cast(scaled, dtype, name=name)
      else:
        # Scaling up, cast first, then scale. The scale will not map in.max to
        # out.max, but converting back and forth should result in no change.
        if saturate:
          cast = math_ops.saturate_cast(image, dtype)
        else:
          cast = math_ops.cast(image, dtype)
        scale = (scale_out + 1) // (scale_in + 1)
        return math_ops.multiply(cast, scale, name=name)
    elif image.dtype.is_floating and dtype.is_floating:
      # Both float: Just cast, no possible overflows in the allowed ranges.
      # Note: We're ignoreing float overflows. If your image dynamic range
      # exceeds float range you're on your own.
      return math_ops.cast(image, dtype, name=name)
    else:
      if image.dtype.is_integer:
        # Converting to float: first cast, then scale. No saturation possible.
        cast = math_ops.cast(image, dtype)
        scale = 1. / image.dtype.max
        return math_ops.multiply(cast, scale, name=name)
      else:
        # Converting from float: first scale, then cast
        scale = dtype.max + 0.5  # avoid rounding problems in the cast
        scaled = math_ops.multiply(image, scale)
        if saturate:
          return math_ops.saturate_cast(scaled, dtype, name=name)
        else:
          return math_ops.cast(scaled, dtype, name=name)


@tf_export('image.rgb_to_grayscale')
def rgb_to_grayscale(images, name=None):
  """Converts one or more images from RGB to Grayscale.

  Outputs a tensor of the same `DType` and rank as `images`.  The size of the
  last dimension of the output is 1, containing the Grayscale value of the
  pixels.

  Args:
    images: The RGB tensor to convert. Last dimension must have size 3 and
      should contain RGB values.
    name: A name for the operation (optional).

  Returns:
    The converted grayscale image(s).
  """
  with ops.name_scope(name, 'rgb_to_grayscale', [images]) as name:
    images = ops.convert_to_tensor(images, name='images')
    # Remember original dtype to so we can convert back if needed
    orig_dtype = images.dtype
    flt_image = convert_image_dtype(images, dtypes.float32)

    # Reference for converting between RGB and grayscale.
    # https://en.wikipedia.org/wiki/Luma_%28video%29
    rgb_weights = [0.2989, 0.5870, 0.1140]
    gray_float = math_ops.tensordot(flt_image, rgb_weights, [-1, -1])
    gray_float = array_ops.expand_dims(gray_float, -1)
    return convert_image_dtype(gray_float, orig_dtype, name=name)


@tf_export('image.grayscale_to_rgb')
def grayscale_to_rgb(images, name=None):
  """Converts one or more images from Grayscale to RGB.

  Outputs a tensor of the same `DType` and rank as `images`.  The size of the
  last dimension of the output is 3, containing the RGB value of the pixels.

  Args:
    images: The Grayscale tensor to convert. Last dimension must be size 1.
    name: A name for the operation (optional).

  Returns:
    The converted grayscale image(s).
  """
  with ops.name_scope(name, 'grayscale_to_rgb', [images]) as name:
    images = ops.convert_to_tensor(images, name='images')
    rank_1 = array_ops.expand_dims(array_ops.rank(images) - 1, 0)
    shape_list = ([array_ops.ones(rank_1, dtype=dtypes.int32)] +
                  [array_ops.expand_dims(3, 0)])
    multiples = array_ops.concat(shape_list, 0)
    rgb = array_ops.tile(images, multiples, name=name)
    rgb.set_shape(images.get_shape()[:-1].concatenate([3]))
    return rgb


# pylint: disable=invalid-name
@tf_export('image.random_hue')
def random_hue(image, max_delta, seed=None):
  """Adjust the hue of an RGB image by a random factor.

  Equivalent to `adjust_hue()` but uses a `delta` randomly
  picked in the interval `[-max_delta, max_delta]`.

  `max_delta` must be in the interval `[0, 0.5]`.

  Args:
    image: RGB image or images. Size of the last dimension must be 3.
    max_delta: float.  Maximum value for the random delta.
    seed: An operation-specific seed. It will be used in conjunction
      with the graph-level seed to determine the real seeds that will be
      used in this operation. Please see the documentation of
      set_random_seed for its interaction with the graph-level random seed.

  Returns:
    Adjusted image(s), same shape and DType as `image`.

  Raises:
    ValueError: if `max_delta` is invalid.
  """
  if max_delta > 0.5:
    raise ValueError('max_delta must be <= 0.5.')

  if max_delta < 0:
    raise ValueError('max_delta must be non-negative.')

  delta = random_ops.random_uniform([], -max_delta, max_delta, seed=seed)
  return adjust_hue(image, delta)


@tf_export('image.adjust_hue')
def adjust_hue(image, delta, name=None):
  """Adjust hue of an RGB image.

  This is a convenience method that converts an RGB image to float
  representation, converts it to HSV, add an offset to the hue channel, converts
  back to RGB and then back to the original data type. If several adjustments
  are chained it is advisable to minimize the number of redundant conversions.

  `image` is an RGB image.  The image hue is adjusted by converting the
  image to HSV and rotating the hue channel (H) by
  `delta`.  The image is then converted back to RGB.

  `delta` must be in the interval `[-1, 1]`.

  Args:
    image: RGB image or images. Size of the last dimension must be 3.
    delta: float.  How much to add to the hue channel.
    name: A name for this operation (optional).

  Returns:
    Adjusted image(s), same shape and DType as `image`.
  """
  with ops.name_scope(name, 'adjust_hue', [image]) as name:
    image = ops.convert_to_tensor(image, name='image')
    # Remember original dtype to so we can convert back if needed
    orig_dtype = image.dtype
    flt_image = convert_image_dtype(image, dtypes.float32)

    rgb_altered = gen_image_ops.adjust_hue(flt_image, delta)

    return convert_image_dtype(rgb_altered, orig_dtype)


@tf_export('image.random_saturation')
def random_saturation(image, lower, upper, seed=None):
  """Adjust the saturation of an RGB image by a random factor.

  Equivalent to `adjust_saturation()` but uses a `saturation_factor` randomly
  picked in the interval `[lower, upper]`.

  Args:
    image: RGB image or images. Size of the last dimension must be 3.
    lower: float.  Lower bound for the random saturation factor.
    upper: float.  Upper bound for the random saturation factor.
    seed: An operation-specific seed. It will be used in conjunction
      with the graph-level seed to determine the real seeds that will be
      used in this operation. Please see the documentation of
      set_random_seed for its interaction with the graph-level random seed.

  Returns:
    Adjusted image(s), same shape and DType as `image`.

  Raises:
    ValueError: if `upper <= lower` or if `lower < 0`.
  """
  if upper <= lower:
    raise ValueError('upper must be > lower.')

  if lower < 0:
    raise ValueError('lower must be non-negative.')

  # Pick a float in [lower, upper]
  saturation_factor = random_ops.random_uniform([], lower, upper, seed=seed)
  return adjust_saturation(image, saturation_factor)


@tf_export('image.adjust_saturation')
def adjust_saturation(image, saturation_factor, name=None):
  """Adjust saturation of an RGB image.

  This is a convenience method that converts an RGB image to float
  representation, converts it to HSV, add an offset to the saturation channel,
  converts back to RGB and then back to the original data type. If several
  adjustments are chained it is advisable to minimize the number of redundant
  conversions.

  `image` is an RGB image.  The image saturation is adjusted by converting the
  image to HSV and multiplying the saturation (S) channel by
  `saturation_factor` and clipping. The image is then converted back to RGB.

  Args:
    image: RGB image or images. Size of the last dimension must be 3.
    saturation_factor: float. Factor to multiply the saturation by.
    name: A name for this operation (optional).

  Returns:
    Adjusted image(s), same shape and DType as `image`.
  """
  with ops.name_scope(name, 'adjust_saturation', [image]) as name:
    image = ops.convert_to_tensor(image, name='image')
    # Remember original dtype to so we can convert back if needed
    orig_dtype = image.dtype
    flt_image = convert_image_dtype(image, dtypes.float32)

    return convert_image_dtype(
        gen_image_ops.adjust_saturation(flt_image, saturation_factor),
        orig_dtype)


@tf_export('image.decode_image')
def decode_image(contents, channels=None, name=None):
  """Convenience function for `decode_bmp`, `decode_gif`, `decode_jpeg`,
  and `decode_png`.

  Detects whether an image is a BMP, GIF, JPEG, or PNG, and performs the
  appropriate operation to convert the input bytes `string` into a `Tensor` of
  type `uint8`.

  Note: `decode_gif` returns a 4-D array `[num_frames, height, width, 3]`, as
  opposed to `decode_bmp`, `decode_jpeg` and `decode_png`, which return 3-D
  arrays `[height, width, num_channels]`. Make sure to take this into account
  when constructing your graph if you are intermixing GIF files with BMP, JPEG,
  and/or PNG files.

  Args:
    contents: 0-D `string`. The encoded image bytes.
    channels: An optional `int`. Defaults to `0`. Number of color channels for
      the decoded image.
    name: A name for the operation (optional)

  Returns:
    `Tensor` with type `uint8` with shape `[height, width, num_channels]` for
      BMP, JPEG, and PNG images and shape `[num_frames, height, width, 3]` for
      GIF images.

  Raises:
    ValueError: On incorrect number of channels.
  """
  with ops.name_scope(name, 'decode_image'):
    if channels not in (None, 0, 1, 3, 4):
      raise ValueError('channels must be in (None, 0, 1, 3, 4)')
    substr = string_ops.substr(contents, 0, 3)

    def _bmp():
      """Decodes a GIF image."""
      signature = string_ops.substr(contents, 0, 2)
      # Create assert op to check that bytes are BMP decodable
      is_bmp = math_ops.equal(signature, 'BM', name='is_bmp')
      decode_msg = 'Unable to decode bytes as JPEG, PNG, GIF, or BMP'
      assert_decode = control_flow_ops.Assert(is_bmp, [decode_msg])
      bmp_channels = 0 if channels is None else channels
      good_channels = math_ops.not_equal(bmp_channels, 1, name='check_channels')
      channels_msg = 'Channels must be in (None, 0, 3) when decoding BMP images'
      assert_channels = control_flow_ops.Assert(good_channels, [channels_msg])
      with ops.control_dependencies([assert_decode, assert_channels]):
        return gen_image_ops.decode_bmp(contents)

    def _gif():
      # Create assert to make sure that channels is not set to 1
      # Already checked above that channels is in (None, 0, 1, 3)

      gif_channels = 0 if channels is None else channels
      good_channels = math_ops.logical_and(
          math_ops.not_equal(gif_channels, 1, name='check_gif_channels'),
          math_ops.not_equal(gif_channels, 4, name='check_gif_channels'))
      channels_msg = 'Channels must be in (None, 0, 3) when decoding GIF images'
      assert_channels = control_flow_ops.Assert(good_channels, [channels_msg])
      with ops.control_dependencies([assert_channels]):
        return gen_image_ops.decode_gif(contents)

    def check_gif():
      # Create assert op to check that bytes are GIF decodable
      is_gif = math_ops.equal(substr, b'\x47\x49\x46', name='is_gif')
      return control_flow_ops.cond(is_gif, _gif, _bmp, name='cond_gif')

    def _png():
      """Decodes a PNG image."""
      return gen_image_ops.decode_png(contents, channels)

    def check_png():
      """Checks if an image is PNG."""
      is_png = math_ops.equal(substr, b'\211PN', name='is_png')
      return control_flow_ops.cond(is_png, _png, check_gif, name='cond_png')

    def _jpeg():
      """Decodes a jpeg image."""
      jpeg_channels = 0 if channels is None else channels
      good_channels = math_ops.not_equal(
          jpeg_channels, 4, name='check_jpeg_channels')
      channels_msg = ('Channels must be in (None, 0, 1, 3) when decoding JPEG '
                      'images')
      assert_channels = control_flow_ops.Assert(good_channels, [channels_msg])
      with ops.control_dependencies([assert_channels]):
        return gen_image_ops.decode_jpeg(contents, channels)

    # Decode normal JPEG images (start with \xff\xd8\xff\xe0)
    # as well as JPEG images with EXIF data (start with \xff\xd8\xff\xe1).
    is_jpeg = math_ops.equal(substr, b'\xff\xd8\xff', name='is_jpeg')
    return control_flow_ops.cond(is_jpeg, _jpeg, check_png, name='cond_jpeg')


@tf_export('image.total_variation')
def total_variation(images, name=None):
  """Calculate and return the total variation for one or more images.

  The total variation is the sum of the absolute differences for neighboring
  pixel-values in the input images. This measures how much noise is in the
  images.

  This can be used as a loss-function during optimization so as to suppress
  noise in images. If you have a batch of images, then you should calculate
  the scalar loss-value as the sum:
  `loss = tf.reduce_sum(tf.image.total_variation(images))`

  This implements the anisotropic 2-D version of the formula described here:

  https://en.wikipedia.org/wiki/Total_variation_denoising

  Args:
    images: 4-D Tensor of shape `[batch, height, width, channels]` or
            3-D Tensor of shape `[height, width, channels]`.

    name: A name for the operation (optional).

  Raises:
    ValueError: if images.shape is not a 3-D or 4-D vector.

  Returns:
    The total variation of `images`.

    If `images` was 4-D, return a 1-D float Tensor of shape `[batch]` with the
    total variation for each image in the batch.
    If `images` was 3-D, return a scalar float with the total variation for
    that image.
  """

  with ops.name_scope(name, 'total_variation'):
    ndims = images.get_shape().ndims

    if ndims == 3:
      # The input is a single image with shape [height, width, channels].

      # Calculate the difference of neighboring pixel-values.
      # The images are shifted one pixel along the height and width by slicing.
      pixel_dif1 = images[1:, :, :] - images[:-1, :, :]
      pixel_dif2 = images[:, 1:, :] - images[:, :-1, :]

      # Sum for all axis. (None is an alias for all axis.)
      sum_axis = None
    elif ndims == 4:
      # The input is a batch of images with shape:
      # [batch, height, width, channels].

      # Calculate the difference of neighboring pixel-values.
      # The images are shifted one pixel along the height and width by slicing.
      pixel_dif1 = images[:, 1:, :, :] - images[:, :-1, :, :]
      pixel_dif2 = images[:, :, 1:, :] - images[:, :, :-1, :]

      # Only sum for the last 3 axis.
      # This results in a 1-D tensor with the total variation for each image.
      sum_axis = [1, 2, 3]
    else:
      raise ValueError('\'images\' must be either 3 or 4-dimensional.')

    # Calculate the total variation by taking the absolute value of the
    # pixel-differences and summing over the appropriate axis.
    tot_var = (
        math_ops.reduce_sum(math_ops.abs(pixel_dif1), axis=sum_axis) +
        math_ops.reduce_sum(math_ops.abs(pixel_dif2), axis=sum_axis))

  return tot_var


@tf_export('image.sample_distorted_bounding_box')
def sample_distorted_bounding_box(image_size,
                                  bounding_boxes,
                                  seed=None,
                                  seed2=None,
                                  min_object_covered=0.1,
                                  aspect_ratio_range=None,
                                  area_range=None,
                                  max_attempts=None,
                                  use_image_if_no_bounding_boxes=None,
                                  name=None):
  """Generate a single randomly distorted bounding box for an image.

  Bounding box annotations are often supplied in addition to ground-truth labels
  in image recognition or object localization tasks. A common technique for
  training such a system is to randomly distort an image while preserving
  its content, i.e. *data augmentation*. This Op outputs a randomly distorted
  localization of an object, i.e. bounding box, given an `image_size`,
  `bounding_boxes` and a series of constraints.

  The output of this Op is a single bounding box that may be used to crop the
  original image. The output is returned as 3 tensors: `begin`, `size` and
  `bboxes`. The first 2 tensors can be fed directly into `tf.slice` to crop the
  image. The latter may be supplied to `tf.image.draw_bounding_boxes` to
  visualize
  what the bounding box looks like.

  Bounding boxes are supplied and returned as `[y_min, x_min, y_max, x_max]`.
  The
  bounding box coordinates are floats in `[0.0, 1.0]` relative to the width and
  height of the underlying image.

  For example,

  ```python
      # Generate a single distorted bounding box.
      begin, size, bbox_for_draw = tf.image.sample_distorted_bounding_box(
          tf.shape(image),
          bounding_boxes=bounding_boxes,
          min_object_covered=0.1)

      # Draw the bounding box in an image summary.
      image_with_box = tf.image.draw_bounding_boxes(tf.expand_dims(image, 0),
                                                    bbox_for_draw)
      tf.summary.image('images_with_box', image_with_box)

      # Employ the bounding box to distort the image.
      distorted_image = tf.slice(image, begin, size)
  ```

  Note that if no bounding box information is available, setting
  `use_image_if_no_bounding_boxes = true` will assume there is a single implicit
  bounding box covering the whole image. If `use_image_if_no_bounding_boxes` is
  false and no bounding boxes are supplied, an error is raised.

  Args:
    image_size: A `Tensor`. Must be one of the following types: `uint8`, `int8`,
      `int16`, `int32`, `int64`.
      1-D, containing `[height, width, channels]`.
    bounding_boxes: A `Tensor` of type `float32`.
      3-D with shape `[batch, N, 4]` describing the N bounding boxes
      associated with the image.
    seed: An optional `int`. Defaults to `0`.
      If either `seed` or `seed2` are set to non-zero, the random number
      generator is seeded by the given `seed`.  Otherwise, it is seeded by a
        random
      seed.
    seed2: An optional `int`. Defaults to `0`.
      A second seed to avoid seed collision.
    min_object_covered: A Tensor of type `float32`. Defaults to `0.1`.
      The cropped area of the image must contain at least this
      fraction of any bounding box supplied. The value of this parameter should
        be
      non-negative. In the case of 0, the cropped area does not need to overlap
      any of the bounding boxes supplied.
    aspect_ratio_range: An optional list of `floats`. Defaults to `[0.75,
      1.33]`.
      The cropped area of the image must have an aspect ratio =
      width / height within this range.
    area_range: An optional list of `floats`. Defaults to `[0.05, 1]`.
      The cropped area of the image must contain a fraction of the
      supplied image within in this range.
    max_attempts: An optional `int`. Defaults to `100`.
      Number of attempts at generating a cropped region of the image
      of the specified constraints. After `max_attempts` failures, return the
        entire
      image.
    use_image_if_no_bounding_boxes: An optional `bool`. Defaults to `False`.
      Controls behavior if no bounding boxes supplied.
      If true, assume an implicit bounding box covering the whole input. If
        false,
      raise an error.
    name: A name for the operation (optional).

  Returns:
    A tuple of `Tensor` objects (begin, size, bboxes).

    begin: A `Tensor`. Has the same type as `image_size`. 1-D, containing
    `[offset_height, offset_width, 0]`. Provide as input to
      `tf.slice`.
    size: A `Tensor`. Has the same type as `image_size`. 1-D, containing
    `[target_height, target_width, -1]`. Provide as input to
      `tf.slice`.
    bboxes: A `Tensor` of type `float32`. 3-D with shape `[1, 1, 4]` containing
    the distorted bounding box.
      Provide as input to `tf.image.draw_bounding_boxes`.
  """
  with ops.name_scope(name, 'sample_distorted_bounding_box'):
    return gen_image_ops._sample_distorted_bounding_box_v2(  # pylint: disable=protected-access
        image_size,
        bounding_boxes,
        seed=seed,
        seed2=seed2,
        min_object_covered=min_object_covered,
        aspect_ratio_range=aspect_ratio_range,
        area_range=area_range,
        max_attempts=max_attempts,
        use_image_if_no_bounding_boxes=use_image_if_no_bounding_boxes,
        name=name)


@tf_export('image.non_max_suppression')
def non_max_suppression(boxes,
                        scores,
                        max_output_size,
                        iou_threshold=0.5,
                        name=None):
  """Greedily selects a subset of bounding boxes in descending order of score.

  Prunes away boxes that have high intersection-over-union (IOU) overlap
  with previously selected boxes.  Bounding boxes are supplied as
  [y1, x1, y2, x2], where (y1, x1) and (y2, x2) are the coordinates of any
  diagonal pair of box corners and the coordinates can be provided as normalized
  (i.e., lying in the interval [0, 1]) or absolute.  Note that this algorithm
  is agnostic to where the origin is in the coordinate system.  Note that this
  algorithm is invariant to orthogonal transformations and translations
  of the coordinate system; thus translating or reflections of the coordinate
  system result in the same boxes being selected by the algorithm.
  The output of this operation is a set of integers indexing into the input
  collection of bounding boxes representing the selected boxes.  The bounding
  box coordinates corresponding to the selected indices can then be obtained
  using the `tf.gather operation`.  For example:
    selected_indices = tf.image.non_max_suppression(
        boxes, scores, max_output_size, iou_threshold)
    selected_boxes = tf.gather(boxes, selected_indices)

  Args:
    boxes: A 2-D float `Tensor` of shape `[num_boxes, 4]`.
    scores: A 1-D float `Tensor` of shape `[num_boxes]` representing a single
      score corresponding to each box (each row of boxes).
    max_output_size: A scalar integer `Tensor` representing the maximum number
      of boxes to be selected by non max suppression.
    iou_threshold: A float representing the threshold for deciding whether boxes
      overlap too much with respect to IOU.
    name: A name for the operation (optional).

  Returns:
    selected_indices: A 1-D integer `Tensor` of shape `[M]` representing the
      selected indices from the boxes tensor, where `M <= max_output_size`.
  """
  with ops.name_scope(name, 'non_max_suppression'):
    iou_threshold = ops.convert_to_tensor(iou_threshold, name='iou_threshold')
    # pylint: disable=protected-access
    return gen_image_ops._non_max_suppression_v2(boxes, scores, max_output_size,
                                                 iou_threshold)
    # pylint: enable=protected-access


_rgb_to_yiq_kernel = [[0.299, 0.59590059,
                       0.2115], [0.587, -0.27455667, -0.52273617],
                      [0.114, -0.32134392, 0.31119955]]


def rgb_to_yiq(images):
  """Converts one or more images from RGB to YIQ.

  Outputs a tensor of the same shape as the `images` tensor, containing the YIQ
  value of the pixels.
  The output is only well defined if the value in images are in [0,1].

  Args:
    images: 2-D or higher rank. Image data to convert. Last dimension must be
    size 3.

  Returns:
    images: tensor with the same shape as `images`.
  """
  images = ops.convert_to_tensor(images, name='images')
  kernel = ops.convert_to_tensor(
      _rgb_to_yiq_kernel, dtype=images.dtype, name='kernel')
  ndims = images.get_shape().ndims
  return math_ops.tensordot(images, kernel, axes=[[ndims - 1], [0]])


_yiq_to_rgb_kernel = [[1, 1, 1], [0.95598634, -0.27201283, -1.10674021],
                      [0.6208248, -0.64720424, 1.70423049]]


def yiq_to_rgb(images):
  """Converts one or more images from YIQ to RGB.

  Outputs a tensor of the same shape as the `images` tensor, containing the RGB
  value of the pixels.
  The output is only well defined if the Y value in images are in [0,1],
  I value are in [-0.5957,0.5957] and Q value are in [-0.5226,0.5226].

  Args:
    images: 2-D or higher rank. Image data to convert. Last dimension must be
    size 3.

  Returns:
    images: tensor with the same shape as `images`.
  """
  images = ops.convert_to_tensor(images, name='images')
  kernel = ops.convert_to_tensor(
      _yiq_to_rgb_kernel, dtype=images.dtype, name='kernel')
  ndims = images.get_shape().ndims
  return math_ops.tensordot(images, kernel, axes=[[ndims - 1], [0]])


_rgb_to_yuv_kernel = [[0.299, -0.14714119,
                       0.61497538], [0.587, -0.28886916, -0.51496512],
                      [0.114, 0.43601035, -0.10001026]]


def rgb_to_yuv(images):
  """Converts one or more images from RGB to YUV.

  Outputs a tensor of the same shape as the `images` tensor, containing the YUV
  value of the pixels.
  The output is only well defined if the value in images are in [0,1].

  Args:
    images: 2-D or higher rank. Image data to convert. Last dimension must be
    size 3.

  Returns:
    images: tensor with the same shape as `images`.
  """
  images = ops.convert_to_tensor(images, name='images')
  kernel = ops.convert_to_tensor(
      _rgb_to_yuv_kernel, dtype=images.dtype, name='kernel')
  ndims = images.get_shape().ndims
  return math_ops.tensordot(images, kernel, axes=[[ndims - 1], [0]])


_yuv_to_rgb_kernel = [[1, 1, 1], [0, -0.394642334, 2.03206185],
                      [1.13988303, -0.58062185, 0]]


def yuv_to_rgb(images):
  """Converts one or more images from YUV to RGB.

  Outputs a tensor of the same shape as the `images` tensor, containing the RGB
  value of the pixels.
  The output is only well defined if the Y value in images are in [0,1],
  U and V value are in [-0.5,0.5].

  Args:
    images: 2-D or higher rank. Image data to convert. Last dimension must be
    size 3.

  Returns:
    images: tensor with the same shape as `images`.
  """
  images = ops.convert_to_tensor(images, name='images')
  kernel = ops.convert_to_tensor(
      _yuv_to_rgb_kernel, dtype=images.dtype, name='kernel')
  ndims = images.get_shape().ndims
  return math_ops.tensordot(images, kernel, axes=[[ndims - 1], [0]])<|MERGE_RESOLUTION|>--- conflicted
+++ resolved
@@ -166,6 +166,26 @@
   return control_flow_ops.with_dependencies(
       _Check3DImage(image, require_static=False), image)
 
+def _AssertAtLeast3DImage(image):
+  """Assert that we are working with a properly shaped image.
+
+    Performs the check statically if possible (i.e. if the shape
+    is statically known). Otherwise adds a control dependency
+    to an assert op that checks the dynamic shape.
+
+    Args:
+      image: >= 3-D Tensor of size [*, height, width, depth]
+
+    Raises:
+      ValueError: if image.shape is not a [>= 3] vector.
+
+    Returns:
+      If the shape of `image` could be verified statically, `image` is
+      returned unchanged, otherwise there will be a control dependency
+      added that asserts the correct dynamic shape.
+    """
+  return control_flow_ops.with_dependencies(
+      _CheckAtLeast3DImage(image, require_static=False), image)
 
 def _CheckAtLeast3DImage(image, require_static=True):
   """Assert that we are working with properly shaped image.
@@ -306,25 +326,16 @@
   Raises:
     ValueError: if the shape of `image` not supported.
   """
-<<<<<<< HEAD
-  image = ops.convert_to_tensor(image, name='image')
-  image = control_flow_ops.with_dependencies(
-      _CheckAtLeast3DImage(image, require_static=False), image)
-
-  shape = image.get_shape()
-  if shape.ndims == 3 or shape.ndims is None:
-    return fix_image_flip_shape(image, array_ops.reverse(image, [1]))
-  elif shape.ndims == 4:
-    return array_ops.reverse(image, [2])
-  else:
-    raise ValueError('\'image\' must have either 3 or 4 dimensions.')
-=======
   with ops.name_scope(None, 'flip_left_right', [image]) as scope:
     image = ops.convert_to_tensor(image, name='image')
-    image = _Assert3DImage(image)
-    return fix_image_flip_shape(image, array_ops.reverse(
-        image, [1], name=scope))
->>>>>>> e6ad8789
+    image = _AssertAtLeast3DImage(image)
+    shape = image.get_shape()
+    if shape.ndims == 3 or shape.ndims is None:
+      return fix_image_flip_shape(image, array_ops.reverse(image, [1]))
+    elif shape.ndims == 4:
+      return array_ops.reverse(image, [2])
+    else:
+      raise ValueError('\'image\' must have either 3 or 4 dimensions.')
 
 
 @tf_export('image.flip_up_down')
@@ -345,25 +356,16 @@
   Raises:
     ValueError: if the shape of `image` not supported.
   """
-<<<<<<< HEAD
-  image = ops.convert_to_tensor(image, name='image')
-  image = control_flow_ops.with_dependencies(
-      _CheckAtLeast3DImage(image, require_static=False), image)
-  shape = image.get_shape()
-  if shape.ndims == 3 or shape.ndims is None:
-    return fix_image_flip_shape(image, array_ops.reverse(image, [0]))
-  elif shape.ndims == 4:
-    return array_ops.reverse(image, [1])
-  else:
-    raise ValueError('\'image\' must have either 3 or 4 dimensions.')
-
-=======
   with ops.name_scope(None, 'flip_up_down', [image]) as scope:
     image = ops.convert_to_tensor(image, name='image')
-    image = _Assert3DImage(image)
-    return fix_image_flip_shape(image, array_ops.reverse(
-        image, [0], name=scope))
->>>>>>> e6ad8789
+    image = _AssertAtLeast3DImage(image)
+    shape = image.get_shape()
+    if shape.ndims == 3 or shape.ndims is None:
+      return fix_image_flip_shape(image, array_ops.reverse(image, [0]))
+    elif shape.ndims == 4:
+      return array_ops.reverse(image, [1])
+    else:
+      raise ValueError('\'image\' must have either 3 or 4 dimensions.')
 
 
 @tf_export('image.rot90')
@@ -384,17 +386,11 @@
   """
   with ops.name_scope(name, 'rot90', [image, k]) as scope:
     image = ops.convert_to_tensor(image, name='image')
-<<<<<<< HEAD
-    image = control_flow_ops.with_dependencies(
-        _CheckAtLeast3DImage(image, require_static=False), image)
-=======
-    image = _Assert3DImage(image)
->>>>>>> e6ad8789
+    image = _AssertAtLeast3DImage(image)
     k = ops.convert_to_tensor(k, dtype=dtypes.int32, name='k')
     k.get_shape().assert_has_rank(0)
     k = math_ops.mod(k, 4)
 
-<<<<<<< HEAD
     shape = image.get_shape()
     if shape.ndims == 3 or shape.ndims is None:
       return _rot90_3D(image, k, scope)
@@ -403,24 +399,6 @@
     else:
       raise ValueError('\'image\' must have either 3 or 4 dimensions.')
 
-=======
-    def _rot90():
-      return array_ops.transpose(array_ops.reverse_v2(image, [1]), [1, 0, 2])
-
-    def _rot180():
-      return array_ops.reverse_v2(image, [0, 1])
-
-    def _rot270():
-      return array_ops.reverse_v2(array_ops.transpose(image, [1, 0, 2]), [1])
-
-    cases = [(math_ops.equal(k, 1), _rot90), (math_ops.equal(k, 2), _rot180),
-             (math_ops.equal(k, 3), _rot270)]
-
-    ret = control_flow_ops.case(
-        cases, default=lambda: image, exclusive=True, name=scope)
-    ret.set_shape([None, None, image.get_shape()[2]])
-    return ret
->>>>>>> e6ad8789
 
 def _rot90_3D(image, k, name_scope):
   """Rotate image counter-clockwise by 90 degrees `k` times.
@@ -501,24 +479,16 @@
   Raises:
     ValueError: if the shape of `image` not supported.
   """
-<<<<<<< HEAD
-  image = ops.convert_to_tensor(image, name='image')
-  image = control_flow_ops.with_dependencies(
-      _CheckAtLeast3DImage(image, require_static=False), image)
-
-  shape = image.get_shape()
-  if shape.ndims == 3 or shape.ndims is None:
-    return array_ops.transpose(image, [1, 0, 2], name='transpose_image')
-  elif shape.ndims == 4:
-    return array_ops.transpose(image, [0, 2, 1, 3], name='transpose_image')
-  else:
-    raise ValueError('\'image\' must have either 3 or 4 dimensions.')
-=======
   with ops.name_scope(None, 'transpose_image', [image]) as scope:
     image = ops.convert_to_tensor(image, name='image')
-    image = _Assert3DImage(image)
-    return array_ops.transpose(image, [1, 0, 2], name=scope)
->>>>>>> e6ad8789
+    image = _AssertAtLeast3DImage(image)
+    shape = image.get_shape()
+    if shape.ndims == 3 or shape.ndims is None:
+      return array_ops.transpose(image, [1, 0, 2], name='transpose_image')
+    elif shape.ndims == 4:
+      return array_ops.transpose(image, [0, 2, 1, 3], name='transpose_image')
+    else:
+      raise ValueError('\'image\' must have either 3 or 4 dimensions.')
 
 
 @tf_export('image.central_crop')
