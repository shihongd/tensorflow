--- conflicted
+++ resolved
@@ -21,11 +21,8 @@
 # Add projects here, they will show up under tf.contrib.
 from tensorflow.contrib import ctc
 from tensorflow.contrib import distributions
-<<<<<<< HEAD
+from tensorflow.contrib import framework
 from tensorflow.contrib import grid_rnn
-=======
-from tensorflow.contrib import framework
->>>>>>> d61b65f7
 from tensorflow.contrib import layers
 from tensorflow.contrib import linear_optimizer
 from tensorflow.contrib import lookup
